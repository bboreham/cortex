--- conflicted
+++ resolved
@@ -39,7 +39,6 @@
 	f.DurationVar(&cfg.IndexCacheValidity, "store.index-cache-validity", 5*time.Minute, "Period for which entries in the index cache are valid. Should be no higher than -ingester.max-chunk-idle.")
 }
 
-<<<<<<< HEAD
 // Clients makes the storage clients based on the configuration.
 func Clients(cfg Config, schemaCfg chunk.SchemaConfig) ([]chunk.StorageOpt, error) {
 	opts := []chunk.StorageOpt{}
@@ -61,11 +60,7 @@
 	return opts, nil
 }
 
-func newStorageClient(cfg Config, schemaCfg chunk.SchemaConfig) (chunk.StorageClient, error) {
-=======
-// NewStorageClient makes a storage client based on the configuration.
-func NewStorageClient(cfg Config, schemaCfg chunk.SchemaConfig) (client chunk.StorageClient, err error) {
->>>>>>> d124d335
+func newStorageClient(cfg Config, schemaCfg chunk.SchemaConfig) (client chunk.StorageClient, err error) {
 	switch cfg.StorageClient {
 	case "inmemory":
 		client, err = chunk.NewMockStorage(), nil
